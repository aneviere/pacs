--- conflicted
+++ resolved
@@ -1,4 +1,3 @@
-<<<<<<< HEAD
 Alessandra Cardani, 10359056
 Student Name: Cristina Cova, GitHub username: ccova
 Ludovica Delpopolo Carciopolo, ludodelpop10377670
@@ -17,7 +16,4 @@
 Paolo Rusconi, PaoloRusconi
 Arianna Formenti, ariannaformenti
 Lorenzo Sala, 816733
-=======
-Student Name, GitHub username
-Nicolò Antonio, 10383154
->>>>>>> f9bec9be
+Nicolò Antonio, 10383154