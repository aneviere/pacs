--- conflicted
+++ resolved
@@ -1,7 +1,3 @@
-<<<<<<< HEAD
-Student Name, GitHub username
-Federica Sottocasa, federicasottocasa
-=======
 Alessandra Cardani, 10359056
 Student Name: Cristina Cova, GitHub username: ccova
 Ludovica Delpopolo Carciopolo, ludodelpop10377670
@@ -9,4 +5,4 @@
 Francesco Regazzoni, frarega
 Stefano Ubbiali, 10395803
 Simone Carriero, 10399442
->>>>>>> 4556fc02
+Federica Sottocasa, federicasottocasa