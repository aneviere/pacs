<<<<<<< HEAD
<<<<<<< HEAD
Alessandra Cardani, 10359056
Student Name: Cristina Cova, GitHub username: ccova
Ludovica Delpopolo Carciopolo, ludodelpop10377670
Rafael Vital, 10458355
Federico Gualdoni, 10261597
Francesco Regazzoni, frarega
Stefano Ubbiali, 10395803
Simone Carriero, 10399442
Francesco Primon, FPrimon
Debora Parisi, 10322057
Stefania Perego, 10322028
Luca Giussani, 10376920
Mattia Soprano, matty9210455
Laura Melas, 10397436
Ondine Chanon, 10501404
Paolo Rusconi, PaoloRusconi
Arianna Formenti, ariannaformenti
Lorenzo Sala, 816733
Nicolò Antonio, 10383154
Nicola Ferro, nicolaferro
=======
Student Name, GitHub username
LIU daqing, liudaqing10
>>>>>>> 22fb0b69
<|MERGE_RESOLUTION|>--- conflicted
+++ resolved
@@ -1,5 +1,3 @@
-<<<<<<< HEAD
-<<<<<<< HEAD
 Alessandra Cardani, 10359056
 Student Name: Cristina Cova, GitHub username: ccova
 Ludovica Delpopolo Carciopolo, ludodelpop10377670
@@ -20,7 +18,4 @@
 Lorenzo Sala, 816733
 Nicolò Antonio, 10383154
 Nicola Ferro, nicolaferro
-=======
-Student Name, GitHub username
-LIU daqing, liudaqing10
->>>>>>> 22fb0b69
+LIU daqing, liudaqing10