Alessandra Cardani, 10359056
Student Name: Cristina Cova, GitHub username: ccova
Ludovica Delpopolo Carciopolo, ludodelpop10377670
Rafael Vital, 10458355
Federico Gualdoni, 10261597
Francesco Regazzoni, frarega
Stefano Ubbiali, 10395803
Simone Carriero, 10399442
<<<<<<< HEAD
Francesco Primon, FPrimon
Debora Parisi, 10322057
Stefania Perego, 10322028
Luca Giussani, 10376920
Mattia Soprano, matty9210455
Laura Melas, 10397436
Ondine Chanon, 10501404
Paolo Rusconi, PaoloRusconi
Arianna Formenti, ariannaformenti
Lorenzo Sala, 816733
Nicolò Antonio, 10383154
Nicola Ferro, nicolaferro
LIU daqing, liudaqing10
=======
Federica Sottocasa, federicasottocasa
>>>>>>> 59333d3f
<|MERGE_RESOLUTION|>--- conflicted
+++ resolved
@@ -6,7 +6,6 @@
 Francesco Regazzoni, frarega
 Stefano Ubbiali, 10395803
 Simone Carriero, 10399442
-<<<<<<< HEAD
 Francesco Primon, FPrimon
 Debora Parisi, 10322057
 Stefania Perego, 10322028
@@ -20,6 +19,4 @@
 Nicolò Antonio, 10383154
 Nicola Ferro, nicolaferro
 LIU daqing, liudaqing10
-=======
-Federica Sottocasa, federicasottocasa
->>>>>>> 59333d3f
+Federica Sottocasa, federicasottocasa