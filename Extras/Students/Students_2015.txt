--- conflicted
+++ resolved
@@ -1,8 +1,4 @@
-<<<<<<< HEAD
 Alessandra Cardani, 10359056
 Student Name: Cristina Cova, GitHub username: ccova
 Ludovica Delpopolo Carciopolo, ludodelpop10377670
-=======
-Student Name, GitHub username
-Rafael Vital, 10458355
->>>>>>> b63a451e
+Rafael Vital, 10458355