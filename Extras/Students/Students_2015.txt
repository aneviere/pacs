--- conflicted
+++ resolved
@@ -1,4 +1,3 @@
-<<<<<<< HEAD
 Alessandra Cardani, 10359056
 Student Name: Cristina Cova, GitHub username: ccova
 Ludovica Delpopolo Carciopolo, ludodelpop10377670
@@ -6,7 +5,4 @@
 Francesco Regazzoni, frarega
 Stefano Ubbiali, 10395803
 Simone Carriero, 10399442
-=======
-Student Name, GitHub username
-Francesco Primon, FPrimon
->>>>>>> fc676c88
+Francesco Primon, FPrimon